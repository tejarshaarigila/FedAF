# client_fedavg.py

import torch
from torch.utils.data import DataLoader
import torch.nn.functional as F
import torch.optim as optim
from utils.utils_fedavg import get_network
import logging

logger = logging.getLogger(__name__)

class Client:
    def __init__(self, client_id, train_data, args):
        self.client_id = client_id
        self.args = args
<<<<<<< HEAD
        self.device = args.device
        self.model = get_network(args.model, args.channel, args.num_classes, args.im_size, device=self.device)
        self.train_loader = DataLoader(train_data, batch_size=args.batch_size, shuffle=True, num_workers=0)
        self.criterion = torch.nn.CrossEntropyLoss()
        self.optimizer = optim.SGD(self.model.parameters(), lr=args.lr)
=======
        self.train_loader = DataLoader(
            train_data,
            batch_size=args.batch_size,
            shuffle=True,
            num_workers=0
        )
        self.local_model = self.initialize_model()
        logger.info("Client %d initialized with model: %s", client_id, args.model)

    def initialize_model(self):
        im_size = (32, 32) if self.args.dataset == 'CIFAR10' or self.args.dataset == 'CelebA' else (28, 28)
        channel = 3 if self.args.dataset in ['CIFAR10', 'CelebA'] else 1
        num_classes = 10 if self.args.dataset != 'CelebA' else 2

        model = get_network(
            model=self.args.model,
            channel=channel,
            num_classes=num_classes,
            im_size=im_size
        ).to(self.args.device)
        
        logger.info("Local model initialized.")  # Updated log message
        return model
>>>>>>> 37575750

    def set_model(self, model_state_dict):
        self.model.load_state_dict(model_state_dict)

    def train(self):
        self.model.train()
        for epoch in range(self.args.local_epochs):
            for data, target in self.train_loader:
                data, target = data.to(self.device), target.to(self.device)
                self.optimizer.zero_grad()
                output = self.model(data)
                loss = self.criterion(output, target)
                loss.backward()
                self.optimizer.step()
        # Log when client completes local training
        logger.info(f"Client {self.client_id} has completed local training.")
        return self.model.state_dict()<|MERGE_RESOLUTION|>--- conflicted
+++ resolved
@@ -13,37 +13,12 @@
     def __init__(self, client_id, train_data, args):
         self.client_id = client_id
         self.args = args
-<<<<<<< HEAD
         self.device = args.device
         self.model = get_network(args.model, args.channel, args.num_classes, args.im_size, device=self.device)
         self.train_loader = DataLoader(train_data, batch_size=args.batch_size, shuffle=True, num_workers=0)
         self.criterion = torch.nn.CrossEntropyLoss()
         self.optimizer = optim.SGD(self.model.parameters(), lr=args.lr)
-=======
-        self.train_loader = DataLoader(
-            train_data,
-            batch_size=args.batch_size,
-            shuffle=True,
-            num_workers=0
-        )
-        self.local_model = self.initialize_model()
-        logger.info("Client %d initialized with model: %s", client_id, args.model)
 
-    def initialize_model(self):
-        im_size = (32, 32) if self.args.dataset == 'CIFAR10' or self.args.dataset == 'CelebA' else (28, 28)
-        channel = 3 if self.args.dataset in ['CIFAR10', 'CelebA'] else 1
-        num_classes = 10 if self.args.dataset != 'CelebA' else 2
-
-        model = get_network(
-            model=self.args.model,
-            channel=channel,
-            num_classes=num_classes,
-            im_size=im_size
-        ).to(self.args.device)
-        
-        logger.info("Local model initialized.")  # Updated log message
-        return model
->>>>>>> 37575750
 
     def set_model(self, model_state_dict):
         self.model.load_state_dict(model_state_dict)
