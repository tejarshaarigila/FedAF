--- conflicted
+++ resolved
@@ -2,6 +2,7 @@
 
 import os
 import torch
+import multiprocessing
 import numpy as np
 from client.client_fedaf import Client
 from server.server_fedaf import server_update
@@ -187,10 +188,6 @@
     print(f"Server: Aggregated logits saved to {global_logits_path}.")
 
 if __name__ == '__main__':
-<<<<<<< HEAD
-    import multiprocessing
+
     multiprocessing.set_start_method('spawn', force=True)  # Ensure compatibility across platforms
-=======
-
->>>>>>> 4a98c036
     simulate(rounds=50)